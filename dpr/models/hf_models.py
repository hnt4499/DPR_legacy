--- conflicted
+++ resolved
@@ -27,26 +27,6 @@
 logger = logging.getLogger(__name__)
 
 
-<<<<<<< HEAD
-def get_bert_biencoder_components(args, inference_only: bool = False, **kwargs):
-    dropout = args.dropout if hasattr(args, "dropout") else 0.0
-    question_encoder = HFBertEncoder.init_encoder(
-        args.pretrained_model_cfg,
-        projection_dim=args.projection_dim,
-        dropout=dropout,
-        **kwargs
-    )
-    ctx_encoder = HFBertEncoder.init_encoder(
-        args.pretrained_model_cfg,
-        projection_dim=args.projection_dim,
-        dropout=dropout,
-        **kwargs
-    )
-
-    fix_ctx_encoder = (
-        args.fix_ctx_encoder if hasattr(args, "fix_ctx_encoder") else False
-    )
-=======
 def get_bert_biencoder_components(cfg, inference_only: bool = False, **kwargs):
     dropout = cfg.encoder.dropout if hasattr(cfg.encoder, "dropout") else 0.0
     question_encoder = HFBertEncoder.init_encoder(
@@ -65,7 +45,7 @@
     )
 
     fix_ctx_encoder = cfg.fix_ctx_encoder if hasattr(cfg, "fix_ctx_encoder") else False
->>>>>>> 317ac483
+
     biencoder = BiEncoder(
         question_encoder, ctx_encoder, fix_ctx_encoder=fix_ctx_encoder
     )
@@ -73,31 +53,14 @@
     optimizer = (
         get_optimizer(
             biencoder,
-<<<<<<< HEAD
-            learning_rate=args.learning_rate,
-            adam_eps=args.adam_eps,
-            weight_decay=args.weight_decay,
-=======
             learning_rate=cfg.train.learning_rate,
             adam_eps=cfg.train.adam_eps,
             weight_decay=cfg.train.weight_decay,
->>>>>>> 317ac483
         )
         if not inference_only
         else None
     )
-<<<<<<< HEAD
-
-    tensorizer = get_bert_tensorizer(args)
-
-    return tensorizer, biencoder, optimizer
-
-
-def get_bert_reader_components(args, inference_only: bool = False, **kwargs):
-    dropout = args.dropout if hasattr(args, "dropout") else 0.0
-    encoder = HFBertEncoder.init_encoder(
-        args.pretrained_model_cfg, projection_dim=args.projection_dim, dropout=dropout
-=======
+
     tensorizer = get_bert_tensorizer(cfg)
     return tensorizer, biencoder, optimizer
 
@@ -110,7 +73,6 @@
         dropout=dropout,
         pretrained=cfg.encoder.pretrained,
         **kwargs
->>>>>>> 317ac483
     )
 
     hidden_size = encoder.config.hidden_size
@@ -119,48 +81,28 @@
     optimizer = (
         get_optimizer(
             reader,
-<<<<<<< HEAD
-            learning_rate=args.learning_rate,
-            adam_eps=args.adam_eps,
-            weight_decay=args.weight_decay,
-=======
             learning_rate=cfg.train.learning_rate,
             adam_eps=cfg.train.adam_eps,
             weight_decay=cfg.train.weight_decay,
->>>>>>> 317ac483
         )
         if not inference_only
         else None
     )
 
-<<<<<<< HEAD
-    tensorizer = get_bert_tensorizer(args)
-=======
     tensorizer = get_bert_tensorizer(cfg)
->>>>>>> 317ac483
     return tensorizer, reader, optimizer
 
 
-def get_bert_tensorizer(args, tokenizer=None):
-    # TODO: remove compatibility with argparser
-    if hasattr(args, "encoder"):
-        sequence_length = args.encoder.sequence_length
-        pretrained_model_cfg = args.encoder.pretrained_model_cfg
-    else:
-        sequence_length = args.sequence_length
-        pretrained_model_cfg = args.pretrained_model_cfg
+def get_bert_tensorizer(cfg, tokenizer=None):
+    sequence_length = cfg.encoder.sequence_length
+    pretrained_model_cfg = cfg.encoder.pretrained_model_cfg
 
     if not tokenizer:
         tokenizer = get_bert_tokenizer(
-<<<<<<< HEAD
-            args.pretrained_model_cfg, do_lower_case=args.do_lower_case
-        )
-    return BertTensorizer(tokenizer, args.sequence_length)
-=======
-            pretrained_model_cfg, do_lower_case=args.do_lower_case
-        )
-        if args.special_tokens:
-            _add_special_tokens(tokenizer, args.special_tokens)
+            pretrained_model_cfg, do_lower_case=cfg.do_lower_case
+        )
+        if cfg.special_tokens:
+            _add_special_tokens(tokenizer, cfg.special_tokens)
 
     return BertTensorizer(tokenizer, sequence_length)
 
@@ -168,7 +110,7 @@
 def _add_special_tokens(tokenizer, special_tokens):
     logger.info("Adding special tokens %s", special_tokens)
     special_tokens_num = len(special_tokens)
-    # TODO: this is a hacky logic that uses some private tokenizer structure which can be changed in HF code
+    # TODO: this is a hack-y logic that uses some private tokenizer structure which can be changed in HF code
     assert special_tokens_num < 50
     unused_ids = [
         tokenizer.vocab["[unused{}]".format(i)] for i in range(special_tokens_num)
@@ -186,7 +128,6 @@
         tokenizer.additional_special_tokens,
     )
     logger.info("Tokenizer's all_special_tokens %s", tokenizer.all_special_tokens)
->>>>>>> 317ac483
 
 
 def get_roberta_tensorizer(args, tokenizer=None):
@@ -251,29 +192,18 @@
 
     @classmethod
     def init_encoder(
-<<<<<<< HEAD
-        cls, cfg_name: str, projection_dim: int = 0, dropout: float = 0.1, **kwargs
-=======
         cls,
         cfg_name: str,
         projection_dim: int = 0,
         dropout: float = 0.1,
         pretrained: bool = True,
         **kwargs
->>>>>>> 317ac483
     ) -> BertModel:
         cfg = BertConfig.from_pretrained(cfg_name if cfg_name else "bert-base-uncased")
         if dropout != 0:
             cfg.attention_probs_dropout_prob = dropout
             cfg.hidden_dropout_prob = dropout
-<<<<<<< HEAD
-        return cls.from_pretrained(
-            cfg_name, config=cfg, project_dim=projection_dim, **kwargs
-        )
-
-    def forward(
-        self, input_ids: T, token_type_ids: T, attention_mask: T
-=======
+
         if pretrained:
             return cls.from_pretrained(
                 cfg_name, config=cfg, project_dim=projection_dim, **kwargs
@@ -287,7 +217,6 @@
         token_type_ids: T,
         attention_mask: T,
         representation_token_pos=0,
->>>>>>> 317ac483
     ) -> Tuple[T, ...]:
         if self.config.output_hidden_states:
             sequence_output, pooled_output, hidden_states = super().forward(
@@ -302,8 +231,6 @@
                 token_type_ids=token_type_ids,
                 attention_mask=attention_mask,
             )
-<<<<<<< HEAD
-=======
 
         if isinstance(representation_token_pos, int):
             pooled_output = sequence_output[:, representation_token_pos, :]
@@ -320,7 +247,6 @@
                     for i in range(bsz)
                 ]
             )
->>>>>>> 317ac483
 
         if self.encode_proj:
             pooled_output = self.encode_proj(pooled_output)
@@ -341,15 +267,11 @@
         self.pad_to_max = pad_to_max
 
     def text_to_tensor(
-<<<<<<< HEAD
-        self, text: str, title: str = None, add_special_tokens: bool = True
-=======
         self,
         text: str,
         title: str = None,
         add_special_tokens: bool = True,
         apply_max_len: bool = True,
->>>>>>> 317ac483
     ):
         text = text.strip()
         # tokenizer automatic padding is explicitly disabled since its inconsistent behavior
@@ -360,11 +282,7 @@
                 title,
                 text_pair=text,
                 add_special_tokens=add_special_tokens,
-<<<<<<< HEAD
-                max_length=self.max_length,
-=======
                 max_length=self.max_length if apply_max_len else 10000,
->>>>>>> 317ac483
                 pad_to_max_length=False,
                 truncation=True,
             )
@@ -372,11 +290,7 @@
             token_ids = self.tokenizer.encode(
                 text,
                 add_special_tokens=add_special_tokens,
-<<<<<<< HEAD
-                max_length=self.max_length,
-=======
                 max_length=self.max_length if apply_max_len else 10000,
->>>>>>> 317ac483
                 pad_to_max_length=False,
                 truncation=True,
             )
@@ -386,13 +300,8 @@
             token_ids = token_ids + [self.tokenizer.pad_token_id] * (
                 seq_len - len(token_ids)
             )
-<<<<<<< HEAD
-        if len(token_ids) > seq_len:
-            token_ids = token_ids[0:seq_len]
-=======
         if len(token_ids) >= seq_len:
             token_ids = token_ids[0:seq_len] if apply_max_len else token_ids
->>>>>>> 317ac483
             token_ids[-1] = self.tokenizer.sep_token_id
 
         return torch.tensor(token_ids)
